--- conflicted
+++ resolved
@@ -18,10 +18,6 @@
         (*a) = 'y';
         bsp_hpput(3, a, a, 0, 1);
     }
-<<<<<<< HEAD
-    bsp_sync();
-=======
->>>>>>> 6df6d79c
 
     bsp_end();
 
