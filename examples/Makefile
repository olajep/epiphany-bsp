ESDK=${EPIPHANY_HOME}
ELDF=${ESDK}/bsps/current/fast.ldf
ELDF=../ebsp_fast.ldf

# ARCH will be either x86_64, x86, or armv7l (parallella)
ARCH=$(shell uname -m)

ifeq ($(ARCH),x86_64)
PLATFORM_PREFIX=arm-linux-gnueabihf-
else
PLATFORM_PREFIX=
endif

CFLAGS=-std=c99 -O3 -ffast-math -Wall

INCLUDES = \
		   -I../include\
		   -I${ESDK}/tools/host/include

LIBS = \
	 -L../bin/lib

HOST_LIBS = \
	 -L /usr/arm-linux-gnueabihf/lib \
	 -L${ESDK}/tools/host/lib

E_LIBS = \
	 -L${ESDK}/tools/host/lib

HOST_LIB_NAMES = -lhost-bsp -le-hal -le-loader -lncurses

E_LIB_NAMES = -le-bsp -le-lib

########################################################

<<<<<<< HEAD
all: dirs hello e_hello dot_product memtest bspbench lu_decomposition spmd
=======
all: dirs hello e_hello primitives dot_product memtest bspbench lu_decomposition 
>>>>>>> 76a93bc7

dirs:
	mkdir -p bin

########################################################

bin/%.srec: bin/%.elf
	e-objcopy --srec-forceS3 --output-target srec $< $@

########################################################

hello: bin/host_hello bin/e_hello.elf bin/e_hello.srec

bin/host_hello: hello/host_hello.c
	$(PLATFORM_PREFIX)gcc $(CFLAGS) $(INCLUDES) -o $@ $< $(LIBS) $(HOST_LIBS) $(HOST_LIB_NAMES)
	
bin/e_hello.elf: hello/e_hello.c
	e-gcc $(CFLAGS) -T ${ELDF} $(INCLUDES) -o $@ $< $(LIBS) $(E_LIBS) $(E_LIB_NAMES)

########################################################

e_hello: bin/host_e_hello bin/e_e_hello.elf bin/e_e_hello.srec

bin/host_e_hello: e_hello/host_e_hello.c
	$(PLATFORM_PREFIX)gcc $(CFLAGS) $(INCLUDES) -o $@ $< $(LIBS) $(HOST_LIBS) $(HOST_LIB_NAMES)
	
bin/e_e_hello.elf: e_hello/e_e_hello.c
	e-gcc $(CFLAGS) -T ${ELDF} $(INCLUDES) -o $@ $< $(LIBS) $(E_LIBS) $(E_LIB_NAMES)

########################################################

dot_product: bin/host_dot_product bin/e_dot_product.elf bin/e_dot_product.srec

bin/host_dot_product: dot_product/host_dot_product.c
	$(PLATFORM_PREFIX)gcc $(CFLAGS) $(INCLUDES) -o $@ $< $(LIBS) $(HOST_LIBS) $(HOST_LIB_NAMES)
	
bin/e_dot_product.elf: dot_product/e_dot_product.c
	e-gcc $(CFLAGS) -T ${ELDF} $(INCLUDES) -o $@ $< $(LIBS) $(E_LIBS) $(E_LIB_NAMES)

########################################################

lu_decomposition: bin/host_lu_decomposition bin/e_lu_decomposition.elf bin/e_lu_decomposition.srec

bin/host_lu_decomposition: lu_decomposition/host_lu_decomposition.c
	$(PLATFORM_PREFIX)gcc $(CFLAGS) $(INCLUDES) -o $@ $< $(LIBS) $(HOST_LIBS) $(HOST_LIB_NAMES)
	
bin/e_lu_decomposition.elf: lu_decomposition/e_lu_decomposition.c
	e-gcc $(CFLAGS) -T ${ELDF} $(INCLUDES) -o $@ $< $(LIBS) $(E_LIBS) $(E_LIB_NAMES)

########################################################

spmd: bin/host_spmd bin/e_spmd.elf bin/e_spmd.srec

bin/host_spmd: spmd/host_spmd.c
	gcc $(CFLAGS) $(INCLUDES) -o $@ $< $(LIBS) $(HOST_LIBS) $(HOST_LIB_NAMES)
	
bin/e_spmd.elf: spmd/e_spmd.c
	e-gcc $(CFLAGS) -T ${ELDF} $(INCLUDES) -o $@ $< $(LIBS) $(E_LIBS) $(E_LIB_NAMES)

bin/e_spmd.srec: bin/e_spmd.elf
	e-objcopy --srec-forceS3 --output-target srec $< $@

########################################################

memtest: bin/host_memtest bin/e_memtest.elf bin/e_memtest.srec

bin/host_memtest: memtest/host_memtest.c
	$(PLATFORM_PREFIX)gcc $(CFLAGS) $(INCLUDES) -o $@ $< $(LIBS) $(HOST_LIBS) $(HOST_LIB_NAMES)
	
bin/e_memtest.elf: memtest/e_memtest.c
	e-gcc $(CFLAGS) -T ${ELDF} $(INCLUDES) -o $@ $< $(LIBS) $(E_LIBS) $(E_LIB_NAMES)

########################################################

bspbench: bin/host_bspbench bin/e_bspbench.elf bin/e_bspbench.srec

bin/host_bspbench: bspbench/host_bspbench.c
	$(PLATFORM_PREFIX)gcc $(CFLAGS) $(INCLUDES) -o $@ $< $(LIBS) $(HOST_LIBS) $(HOST_LIB_NAMES)
	
bin/e_bspbench.elf: bspbench/e_bspbench.c
	e-gcc $(CFLAGS) -T ${ELDF} $(INCLUDES) -o $@ $< $(LIBS) $(E_LIBS) $(E_LIB_NAMES)

########################################################

primitives: bin/host_primitives bin/e_primitives.elf bin/e_primitives.srec

bin/host_primitives: primitives/host_primitives.c
	$(PLATFORM_PREFIX)gcc $(CFLAGS) $(INCLUDES) -o $@ $< $(LIBS) $(HOST_LIBS) $(HOST_LIB_NAMES)
	
bin/e_primitives.elf: primitives/e_primitives.c
	e-gcc $(CFLAGS) -T ${ELDF} $(INCLUDES) -o $@ $< $(LIBS) $(E_LIBS) $(E_LIB_NAMES)

########################################################

clean:
	rm bin/*<|MERGE_RESOLUTION|>--- conflicted
+++ resolved
@@ -33,11 +33,7 @@
 
 ########################################################
 
-<<<<<<< HEAD
-all: dirs hello e_hello dot_product memtest bspbench lu_decomposition spmd
-=======
-all: dirs hello e_hello primitives dot_product memtest bspbench lu_decomposition 
->>>>>>> 76a93bc7
+all: dirs hello e_hello primitives dot_product memtest bspbench lu_decomposition spmd
 
 dirs:
 	mkdir -p bin
