--- conflicted
+++ resolved
@@ -1,10 +1,7 @@
-<<<<<<< HEAD
-=======
 ESDK=${EPIPHANY_HOME}
 ELIBS="-L ${ESDK}/tools/host/lib"
 ELDF=${ESDK}/bsps/current/fast.ldf
 
->>>>>>> c054b742
 HOST_LIBNAME = host-bsp
 E_LIBNAME	= e-bsp
 LIBEXT = .a
@@ -29,19 +26,10 @@
 vpath %.c src
 
 bin/host/%.o: %.c
-<<<<<<< HEAD
-	gcc $(INCLUDES) -c $< -o $@ 
-	
-bin/e/%.o: %.c
-	e-gcc $(INCLUDES) -c $< -o $@
-
-######################################################33
-=======
 	gcc $(INCLUDES) -c $< -o $@ ${ELIBS} -le-hal
 	
 bin/e/%.o: %.c
 	e-gcc -T ${ELDF} $(INCLUDES) -c $< -o $@ -le-lib
->>>>>>> c054b742
 
 all: host e
 
@@ -55,10 +43,8 @@
 bin/lib/$(E_LIBNAME)$(LIBEXT): $(E_OBJS)
 	e-ar rvs $@ $^ 
 
-<<<<<<< HEAD
 ######################################################33
-=======
+
 clean:
 	rm bin/lib/*.a
-	rm bin/*/*.o
->>>>>>> c054b742
+	rm bin/*/*.o