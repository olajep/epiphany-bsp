/*
file: e_bsp.h

This file is part of the Epiphany BSP library.

Copyright (C) 2014 Buurlage Wits
Support e-mail: <info@buurlagewits.nl>

This program is free software: you can redistribute it and/or modify
it under the terms of the GNU Lesser General Public License (LGPL)
as published by the Free Software Foundation, either version 3 of the
License, or (at your option) any later version.

This program is distributed in the hope that it will be useful,
but WITHOUT ANY WARRANTY; without even the implied warranty of
MERCHANTABILITY or FITNESS FOR A PARTICULAR PURPOSE. See the
GNU General Public License for more details.

You should have received a copy of the GNU General Public License
and the GNU Lesser General Public License along with this program,
see the files COPYING and COPYING.LESSER. If not, see
<http://www.gnu.org/licenses/>.
*/

/**
 * @file e_bsp.h
 * @brief All BSP core functions for the Epiphany cores.
 *
 * This file contains all BSP core functions.
 *
 * ## BSP Message Passing functions
 * Every message contains a fixed-length (can change per superstep)
 * tag and a variable-length payload.
 * Default tag-size is zero unless the host has sent messages
 * and used ebsp_set_tagsize.
 * Note that the order of receiving messages is not guaranteed to correspond
 * to the order in which they were sent.
 *
 * Before the first sync, the queue contains messages from the ARM host
 * They are invalidated after the first call to bsp_sync.
 */


#pragma once

/**
 * Denotes the start of a BSP program.
 * This initializes the BSP system on the core,
 *
 * Must be called before calling any other BSP function.
 */
void bsp_begin();

/**
 * Denotes the end of a BSP program.
 *
 * Finalizes and cleans up the BSP program.
 * No other BSP functions are allowed to be called after this function is
 * called.
 */
void bsp_end();

/**
 * Obtain the number of available processors.
 * @return An integer indicating the number of available processors
 */
int bsp_nprocs();

/**
 * Obtain the processor ID of the local core.
 * @return An integer with the id of the process
 */
int bsp_pid();

/**
 * Obtain the (accurate) time in seconds since bsp_begin() was called.
 * @return A floating point value with the amount of seconds since bsp_begin()
 *
 * The epiphany-timer does not support time differences longer than
 * `UINT_MAX/(600000000)` which is roughly 5 seconds.
 *
 * For longer time differences, use the less accurate ebsp_host_time().
 *
 * Do not use this in combination with ebsp_raw_time(), use only one of them.
 */
float bsp_time();

/**
<<<<<<< HEAD
 * Get the number of clockcycles that have passed since the previous call
 * to ebsp_raw_time().
=======
 * Obtain the number of clockcycles that have passed since the previous call
 * to bsp_raw_time().
>>>>>>> 48e31bb4
 * @return An unsigned integer with the amount of clockcycles
 *
 * This function has less overhead than bsp_time.
 *
 * Divide the amount of clockcycles by 600 000 000 to get the time in seconds.
 *
 * Do not use this in combination with bsp_time(), use only one of them.
 */
unsigned int ebsp_raw_time();

/**
 * Obtain the (inaccurate) time in seconds since bsp_begin() was called.
 * @return A floating point value with the amount of seconds since bsp_begin()
 *
 * This timer has much less accuracy (milliseconds at best) than bsp_time()
 * but works if time differences are more than 5 seconds in which case
 * the accurate timer does not work.
 */
float ebsp_host_time();

/**
 * Denotes the end of a superstep, and starts all communication.
 * The computation is halted until all communication has been performed.
 */
void bsp_sync();

/**
 * Register a variable as available for remote access.
 * @param variable A pointer to the variable
 * @param nbytes The size in bytes of the variable
 *
 * The operation takes effect after the next call to bsp_sync
 * Every core must register the variables, one per syncrhonization step,
 * in the same order.
 * Registering a variable needs to be done before it can be used with
 * the functions bsp_put(), bsp_hpput(), bsp_get(), bsp_hpget().
 *
 * @remarks In the current implementation, the parameter nbytes is ignored.
 */
void bsp_push_reg(const void* variable, const int nbytes);

/**
 * De-register a variable for remote memory access.
 * @param variable A pointer to the variable, which must have been
 *  previously registered with bsp_push_reg
 *
 * The operation takes effect after the next call to bsp_sync
 * In the current implementation, this function does nothing.
 */
void bsp_pop_reg(const void* variable);

/**
 * Copy data to another processor (buffered).
 * @param pid The pid of the target processor (can be self)
 * @param src A pointer to the source data
 * @param dst A variable that has been previously registered with bsp_push_reg
 * @param offset An offset to be added to dst
 * @param nbytes The amount of bytes to be copied
 *
 * The data in src is copied to a buffer (currently in slow external memory)
 * at the moment bsp_put is called. Therefore the caller can immediately
 * replace the data in src right after bsp_put returns.
 * When bsp_sync is called, the data will be transferred from the buffer
 * to the destination at the other processor.
 *
 * @remarks No warning is thrown when nbytes exceeds the size of the variable
 *          src.
 * @remarks The current implementation uses external memory which restraints
 *          its performance greatly. Where possible use bsp_hpput() instead.
 */
void bsp_put(int pid, const void *src, void *dst, int offset, int nbytes);

/**
 * Copy data to another processor using a buffer.
 * @param pid The pid of the target processor (can be self)
 * @param src A pointer to local source data
 * @param dst A variable that has been previously registered with bsp_push_reg
 * @param offset An offset to be added to dst
 * @param nbytes The amount of bytes to be copied
 *
 * The data is immediately copied into the destination at the remote processor,
 * as opposed to bsp_put which first copies the data to a buffer.
 * This means the programmer must make sure that the other processor is not
 * using the destination at this moment.
 * The data transfer is guaranteed to be complete after the next call to
 * bsp_sync.
 *
 * @remarks No warning is thrown when nbytes exceeds the size of the variable
 *          src.
*/
void bsp_hpput(int pid, const void *src, void *dst, int offset, int nbytes);

/**
 * Copy data from another processor using a buffer.
 * @param pid The pid of the target processor (allowed to be equal to the
 *            sending core)
 * @param src A variable that has been previously registered with bsp_push_reg
 * @param offset An offset in bytes with respect to the remote location of src
 * @param dst A pointer to a local destination
 * @param nbytes The number of bytes to be copied
 *
 * No data transaction takes place until the next call to bsp_sync, at which
 * point the data will be copied from source to destination.
 *
 * @remarks The official BSP standard dictates that first all the data of all
 * bsp_get() transactions is copied into a buffer, after which all the data is
 * written to the proper destinations. This would allow one to use bsp_get to
 * swap to variables in place. Because of memory constraints we take a
 * different approach in our implementation. The bsp_get() transactions are all
 * executed at the same time, so such a swap would result in undefined
 * behaviour.
 *
 * @remarks No warning is thrown when nbytes exceeds the size of the variable
 *          src.
 */
void bsp_get(int pid, const void *src, int offset, void *dst, int nbytes);

/**
 * Copy data from another processor. It is an unbuffered version of bsp_get().
 * @param pid The pid of the target processor (can be self)
 * @param src A variable that has been previously registered with bsp_push_reg
 * @param offset An offset to be added to src
 * @param dst A pointer to a local destination
 * @param nbytes The amount of bytes to be copied
 *
 * As opposed to bsp_get(), the data is transferred immediately When
 * bsp_hpget() is called. The programmer must make sure that the source data
 * is available upon calling. Communication through this mechanism is strongly
 * preferred over buffered communication, since it is much faster than
 * bsp_get().
 *
 * @remarks No warning is thrown when nbytes exceeds the size of the variable
 *          src.
 */
void bsp_hpget(int pid, const void *src, int offset, void *dst, int nbytes);

/**
 * Obtain the tag size.
 * @return The tag size in bytes
 *
 * This function gets the tag size, valid for this superstep.
 */
int ebsp_get_tagsize();

/**
 * Set the tag size.
 * @param tag_bytes A pointer to the tag size, in bytes
 *
 * Upon return, the value pointed to by tag_bytes will contain
 * the old tag size. The new tag size will take effect at the next superstep,
 * so messages that are being sent in this superstep will have the old tag size.
 */
void bsp_set_tagsize(int *tag_bytes);

/**
 * Send a message to another processor.
 * @param pid The pid of the target processor (can be self)
 * @param tag A pointer to the tag data
 * @param payload A pointer to the data
 * @param nbytes The size of the data
 *
 * This will send a message to the target processor, using the message passing
 * system. The tag size can be obtained by ebsp_get_tagsize.
 * When this function returns, the data has been copied so the user can
 * use the buffer for other purposes.
 */
void bsp_send(int pid, const void *tag, const void *payload, int nbytes);

/**
 * Obtain the amount of messages in the queue and their total data size.
 * @param packets a pointer to an integer receiving the amount of messages
 * @param accum_bytes a pointer to an integer receiving the amount of bytes
 *
 * Upon return, the integers pointed to by packets and accum_bytes will
 * hold the amount of messages in the queue, and the sum of the sizes
 * of their data payloads respectively.
 */
void bsp_qsize(int *packets, int *accum_bytes);

/**
 * Obtain the tag and size of the next message without popping the message.
 * @param status A pointer to an integer receiving the message data size.
 * @param tag A pointer to a buffer receiving the message tag
 *
 * Upon return, the integer pointed to by status will receive the size of the
 * data payload of the next message in the queue. If there is no next message
 * it will be set to -1.
 * The buffer pointed to by tag should be large enough to store the tag.
 * The minimum size can be obtained by calling ebsp_get_tagsize.
 */
void bsp_get_tag(int *status, void *tag);

/**
 * Obtain the next message from the message queue and pop the message.
 * @param payload A pointer to a buffer receiving the data payload
 * @param buffer_size The size of the buffer
 *
 * This will copy the payload and pop the message from the queue.
 * The size of the payload can be obtained by calling bsp_get_tag().
 * If `buffer_size` is smaller than the data payload then the data is
 * truncated.
 */
void bsp_move(void *payload, int buffer_size);

/**
 * Obtain the next message, with tag, from the queue and pop the message.
 * @param tag_ptr_buf A pointer to a pointer receiving the location of the tag
 * @param payload_ptr_buf A pointer to a pointer receiving the location of the
 * data pyaload
 * @return The number of bytes of the payload data
 *
 * This function will give the user direct pointers to the tag and data
 * of the message. This avoids the data copy as done in bsp_move().
 *
 * @remarks that both tag and payload can be stored in external memory.
 * Repeated use of these tags will lead to overall worse performance, such that
 * bsp_move() can actually outperform this variant.
 */
int bsp_hpmove(void **tag_ptr_buf, void **payload_ptr_buf);

/**
 * Send a message to the host processor after the computation is finished.
 * @param tag A pointer to the tag data
 * @param payload A pointer to the data
 * @param nbytes The size of the data
 *
 * This will send a message back to the host after a computation. It is used
 * to tranfer any results.
 *
 * When this function returns, the data has been copied so the user can
 * use the buffer for other purposes.
 *
 * @remarks 
 * - ebsp_send_up() should an only be used between the last call to bsp_sync()
 *   and bsp_end()
 * - ebsp_send_up() should only be used when no bsp_send() messages have been
 *   passed after the last bsp_sync()
 * - after calling ebsp_send_up() at least once, a call to any other
 *   queue functions or to bsp_sync() will lead to undefined behaviour
 */
void ebsp_send_up(const void *tag, const void *payload, int nbytes);

/**
 * Aborts the program after outputting a message.
 * @param format The formatting string in printf style
 *
 * bsp_abort aborts the program after outputting a message.
 * This terminates all running epiphany-cores regardless of their status.
 */

// The attributes in this definition make sure that the compiler checks the
// arguments for errors.
void bsp_abort(const char * format, ...)
        __attribute__((__format__(__printf__, 1, 2)));

/**
 * Allocate external memory.
 * @param nbytes The size of the memory block
 *
 * This function allocates memory in external RAM, meaning the memory is slow
 * and should not be used with time critical computations.
 */
void* ebsp_ext_malloc(unsigned int nbytes);

/**
 * Free allocated external memory.
 * @param ptr A pointer to memory previously allocated by ebsp_ext_malloc()
 */
void ebsp_free(void* ptr);

/**
 * Output a debug message printf style.
 * @param format The formatting string in printf style
 *
 * ebsp_message outputs a debug message by sending it to shared memory
 * So that the host processor can output it to the terminal
 * The attributes in this definition make sure that the compiler checks the
 * arguments for errors.
 */
void ebsp_message(const char * format, ...)
    __attribute__((__format__(__printf__, 1, 2)));
<|MERGE_RESOLUTION|>--- conflicted
+++ resolved
@@ -86,13 +86,8 @@
 float bsp_time();
 
 /**
-<<<<<<< HEAD
- * Get the number of clockcycles that have passed since the previous call
+ * Obtain the number of clockcycles that have passed since the previous call
  * to ebsp_raw_time().
-=======
- * Obtain the number of clockcycles that have passed since the previous call
- * to bsp_raw_time().
->>>>>>> 48e31bb4
  * @return An unsigned integer with the amount of clockcycles
  *
  * This function has less overhead than bsp_time.
