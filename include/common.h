#pragma once

#define DEBUG

#define MAX_NAME_SIZE 30

#define REGISTERMAP_BUFFER_SHM_NAME "rmbshm"

<<<<<<< HEAD
#define REGISTERMAP_ADDRESS 0x6050
#define MAX_N_REGISTER 10
#define NPROCS_LOC_ADDRESS 0x6500
=======
#define MAX_N_REGISTER 10
#define REGISTERMAP_ADDRESS 0x7050
#define SYNC_STATE_ADDRESS 0x7200
#define NPROCS_LOC_ADDRESS 0x7210
>>>>>>> 6df6d79c

#define CORE_ID _pid
#define CORE_ROW e_group_config.core_row
#define CORE_COL e_group_config.core_col

<<<<<<< HEAD
#define SYNC_STATE_ADDRESS 0x6100
=======
>>>>>>> 6df6d79c
#define STATE_RUN 0
#define STATE_SYNC 1
#define STATE_CONTINUE 2
#define STATE_FINISH 3

#define NCORES (e_group_config.group_rows*e_group_config.group_cols)
#define MAX_NCORES 64<|MERGE_RESOLUTION|>--- conflicted
+++ resolved
@@ -6,25 +6,15 @@
 
 #define REGISTERMAP_BUFFER_SHM_NAME "rmbshm"
 
-<<<<<<< HEAD
-#define REGISTERMAP_ADDRESS 0x6050
-#define MAX_N_REGISTER 10
-#define NPROCS_LOC_ADDRESS 0x6500
-=======
-#define MAX_N_REGISTER 10
-#define REGISTERMAP_ADDRESS 0x7050
-#define SYNC_STATE_ADDRESS 0x7200
-#define NPROCS_LOC_ADDRESS 0x7210
->>>>>>> 6df6d79c
+#define MAX_N_REGISTER 100
+#define REGISTERMAP_ADDRESS 0x6150
+#define SYNC_STATE_ADDRESS 0x6100
+#define NPROCS_LOC_ADDRESS 0x6050
 
 #define CORE_ID _pid
 #define CORE_ROW e_group_config.core_row
 #define CORE_COL e_group_config.core_col
 
-<<<<<<< HEAD
-#define SYNC_STATE_ADDRESS 0x6100
-=======
->>>>>>> 6df6d79c
 #define STATE_RUN 0
 #define STATE_SYNC 1
 #define STATE_CONTINUE 2
