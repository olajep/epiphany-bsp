/*
File: host_bsp_mp.c

This file is part of the Epiphany BSP library.

Copyright (C) 2014 Buurlage Wits
Support e-mail: <info@buurlagewits.nl>

This program is free software: you can redistribute it and/or modify
it under the terms of the GNU Lesser General Public License (LGPL)
as published by the Free Software Foundation, either version 3 of the
License, or (at your option) any later version.

This program is distributed in the hope that it will be useful,
but WITHOUT ANY WARRANTY; without even the implied warranty of
MERCHANTABILITY or FITNESS FOR A PARTICULAR PURPOSE. See the
GNU General Public License for more details.

You should have received a copy of the GNU General Public License
and the GNU Lesser General Public License along with this program,
see the files COPYING and COPYING.LESSER. If not, see
<http://www.gnu.org/licenses/>.
*/

#include "host_bsp_private.h"

#include <stdio.h>
#include <string.h>

extern bsp_state_t state;

void ebsp_set_tagsize(int *tag_bytes)
{
    int oldsize = state.combuf.tagsize;
    state.combuf.tagsize = *tag_bytes;
    *tag_bytes = oldsize;
}

//TODO: Do not use the local copy state.combuf
//Instead, copy directly to the memory mapped external memory

// Convert pointers pointing to the local copy state.combuf
// to epiphany address space and back

void* _pointer_to_e(void* ptr)
{
    return (void*)((unsigned int)ptr
            - (unsigned)&state.combuf
            + E_COMBUF_ADDR);
}

void* _pointer_to_arm(void* ptr)
{
    return (void*)((unsigned int)ptr
            - E_COMBUF_ADDR
            + (unsigned)&state.combuf);
}

void ebsp_send_down(int pid, const void *tag, const void *payload, int nbytes)
{
    ebsp_message_queue* q = &state.combuf.message_queue[0];
    unsigned int index = q->count;
    unsigned int payload_offset = state.combuf.data_payloads.buffer_size;
    unsigned int total_nbytes = state.combuf.tagsize + nbytes;
    void *tag_ptr;
    void *payload_ptr;

    if (index >= MAX_MESSAGES) {
        fprintf(stderr,
                "ERROR: Maximal message count reached in ebsp_send_down.\n");
        return;
    }
    if (payload_offset + total_nbytes > MAX_PAYLOAD_SIZE) {
        fprintf(stderr,
                "ERROR: Maximal data payload sent in ebsp_send_down.\n");
        return;
    }

    q->count++;
    state.combuf.data_payloads.buffer_size += total_nbytes;

    tag_ptr = &state.combuf.data_payloads.buf[payload_offset];
    payload_offset += state.combuf.tagsize;
    payload_ptr = &state.combuf.data_payloads.buf[payload_offset];

    q->message[index].pid = pid;
    q->message[index].tag = _pointer_to_e(tag_ptr);
    q->message[index].payload = _pointer_to_e(payload_ptr);
    q->message[index].nbytes = nbytes;
    memcpy(tag_ptr, tag, state.combuf.tagsize);
    memcpy(payload_ptr, payload, nbytes);
}

int ebsp_get_tagsize()
{
    return state.combuf.tagsize;
}

void ebsp_qsize(int *packets, int *accum_bytes)
{
    *packets = 0;
    *accum_bytes = 0;

    ebsp_message_queue* q = &state.combuf.message_queue[0];
    int mindex = state.message_index;
    int qsize = q->count;

    // Count everything after mindex
    for (; mindex < qsize; mindex++)
    {
        *packets += 1;
        *accum_bytes += q->message[mindex].nbytes;
    }
    return;
}

ebsp_message_header* _next_queue_message()
{
    ebsp_message_queue* q = &state.combuf.message_queue[0];
    if (state.message_index < q->count)
        return &q->message[state.message_index];
    return 0;
}

void _pop_queue_message()
{
    state.message_index++;
}

void ebsp_get_tag(int *status, void *tag)
{
    ebsp_message_header* m = _next_queue_message();
    if (m == 0)
    {
        *status = -1;
        return;
    }
    *status = m->nbytes;
    memcpy(tag, _pointer_to_arm(m->tag), state.combuf.tagsize);
}

void ebsp_move(void *payload, int buffer_size)
{
    ebsp_message_header* m = _next_queue_message();
    _pop_queue_message();
    if (m == 0)
    {
        // This part is not defined by the BSP standard
        return;
    }

    if (buffer_size == 0)  // Specified by BSP standard
        return;

    if (m->nbytes < buffer_size)
        buffer_size = m->nbytes;

    memcpy(payload, _pointer_to_arm(m->payload), buffer_size);
}

int ebsp_hpmove(void **tag_ptr_buf, void **payload_ptr_buf)
{
    ebsp_message_header* m = _next_queue_message();
    _pop_queue_message();
    if (m == 0) return -1;
    *tag_ptr_buf = _pointer_to_arm(m->tag);
    *payload_ptr_buf = _pointer_to_arm(m->payload);
    return m->nbytes;
}








void ebsp_send_buffered(void* src, int dst_core_id, int nbytes, int chunksize)
{   //TODO rewrite

    void* exmem_in_buffer = ebsp_ext_malloc(nbytes);
    if (exmem_in_buffer == 0)
    {
        printf("ERROR: not enough memory in exmem for ebsp_send_buffered");
        return;
    }
    memcpy(src, exmem_in_buffer, nbytes);
<<<<<<< HEAD
    state.comm_buf.exmem_next_in_chunk[dst_core_id] = _arm_to_e_pointer(exmem_in_buffer);
=======
    state.combuf.exmem_next_in_chunk[dst_core_id] = exmem_in_buffer;
>>>>>>> 9c44bc58
}

void ebsp_send_buffered_raw(void* src, int dst_core_id, int nbytes, int max_chunksize)
{
    //TODO write

}

void ebsp_get_buffered(int dst_core_id, int max_nbytes, int chunksize)
{   //TODO fix (must now pass chunksize down)
    void* exmem_out_buffer = ebsp_ext_malloc(max_nbytes);
    if (exmem_out_buffer == 0)
    {
        printf("ERROR: not enough memory in exmem for ebsp_get_buffered");
        return;
    }
<<<<<<< HEAD
    state.comm_buf.exmem_current_out_chunk[dst_core_id] = _arm_to_e_pointer(exmem_out_buffer);
=======
    state.combuf.exmem_current_out_chunk[dst_core_id] = exmem_out_buffer;
>>>>>>> 9c44bc58
}

<|MERGE_RESOLUTION|>--- conflicted
+++ resolved
@@ -185,11 +185,7 @@
         return;
     }
     memcpy(src, exmem_in_buffer, nbytes);
-<<<<<<< HEAD
-    state.comm_buf.exmem_next_in_chunk[dst_core_id] = _arm_to_e_pointer(exmem_in_buffer);
-=======
-    state.combuf.exmem_next_in_chunk[dst_core_id] = exmem_in_buffer;
->>>>>>> 9c44bc58
+    state.combuf.exmem_next_in_chunk[dst_core_id] = _arm_to_e_pointer(exmem_in_buffer);
 }
 
 void ebsp_send_buffered_raw(void* src, int dst_core_id, int nbytes, int max_chunksize)
@@ -206,10 +202,6 @@
         printf("ERROR: not enough memory in exmem for ebsp_get_buffered");
         return;
     }
-<<<<<<< HEAD
-    state.comm_buf.exmem_current_out_chunk[dst_core_id] = _arm_to_e_pointer(exmem_out_buffer);
-=======
-    state.combuf.exmem_current_out_chunk[dst_core_id] = exmem_out_buffer;
->>>>>>> 9c44bc58
-}
-
+    state.combuf.exmem_current_out_chunk[dst_core_id] = _arm_to_e_pointer(exmem_out_buffer);
+}
+
