/*
File: bsp.h

This file is part of the Epiphany BSP library.

Copyright (C) 2014 Buurlage Wits
Support e-mail: <info@buurlagewits.nl>

This program is free software: you can redistribute it and/or modify
it under the terms of the GNU Lesser General Public License (LGPL)
as published by the Free Software Foundation, either version 3 of the
License, or (at your option) any later version.

This program is distributed in the hope that it will be useful,
but WITHOUT ANY WARRANTY; without even the implied warranty of
MERCHANTABILITY or FITNESS FOR A PARTICULAR PURPOSE. See the
GNU General Public License for more details.

You should have received a copy of the GNU General Public License
and the GNU Lesser General Public License along with this program,
see the files COPYING and COPYING.LESSER. If not, see
<http://www.gnu.org/licenses/>.
 */

#include "bsp.h"
#include <e-lib.h>

int _nprocs = -1;
int _pid = -1;

void bsp_begin()
{
<<<<<<< HEAD
    int row, col;
    e_coreid_t cid = e_get_coreid();
    e_coords_from_coreid(cid, &row, &col);
    _pid = col + 4*row;

    int* nprocs_loc = (int*)0x7000;
    _nprocs = (*nprocs_loc);
=======
	e_coreid_t cid = e_get_coreid();
	_pid = (int)cid;

	int* nprocs_loc = (int*)0x100;
	_nprocs = (*nprocs_loc);
>>>>>>> 4c296fdb
}

void bsp_end()
{
	// Nothing to do yet.
	return;
}

int bsp_nprocs()
{
	return _nprocs;
}


int bsp_pid()
{
	return _pid;
}

// Sync
void bsp_sync()
{
	// call mem_sync() global
	//
	// start barrier
	return;
}

// Memory
void bsp_push_reg(const void* variable, const int nbytes)
{
<<<<<<< HEAD
    return;
}
=======
	void* offset=0;//TODO shoud write to void** registermap_buffer 
	int voidSize=8;
	int intSize=8;	
	e_write(e_emem_config, **variable, 0u, 0u, offset+(voidSize+intSize)*e_core_id(), 8);
	e_write(e_emem_config, *nbytes, 0u, 0u, offset+voidSize+(voidSize+intSize)*e_core_id(), 8);
}

void bsp_put(int pid, const void *src, void *dst, int offset, int nbytes)
{
	unsigned int row, col;
	e_coords_from_coreid(pid, &row, &col)

	int slotID;
	for(slotID=0; ; slotID++) {
#ifdef DEBUG
		if(slotID >= MAX_N_REGISTER) {
			fprintf(stderr,"PUTTING TO UNREGISTERED VARIABLE");
		}
#endif
		if(registermap[slotID][e_core_id()] == dst)
			break;
	}

	void* actualDst=registermap[slotID][pid]+offset;
	e_write(e_group_config, src, row, col, actualDst, nbytes);	
}
>>>>>>> 4c296fdb
<|MERGE_RESOLUTION|>--- conflicted
+++ resolved
@@ -30,7 +30,6 @@
 
 void bsp_begin()
 {
-<<<<<<< HEAD
     int row, col;
     e_coreid_t cid = e_get_coreid();
     e_coords_from_coreid(cid, &row, &col);
@@ -38,13 +37,6 @@
 
     int* nprocs_loc = (int*)0x7000;
     _nprocs = (*nprocs_loc);
-=======
-	e_coreid_t cid = e_get_coreid();
-	_pid = (int)cid;
-
-	int* nprocs_loc = (int*)0x100;
-	_nprocs = (*nprocs_loc);
->>>>>>> 4c296fdb
 }
 
 void bsp_end()
@@ -76,21 +68,20 @@
 // Memory
 void bsp_push_reg(const void* variable, const int nbytes)
 {
-<<<<<<< HEAD
-    return;
-}
-=======
 	void* offset=0;//TODO shoud write to void** registermap_buffer 
 	int voidSize=8;
 	int intSize=8;	
-	e_write(e_emem_config, **variable, 0u, 0u, offset+(voidSize+intSize)*e_core_id(), 8);
-	e_write(e_emem_config, *nbytes, 0u, 0u, offset+voidSize+(voidSize+intSize)*e_core_id(), 8);
+    // @Abe: dit compileert niet
+	//e_write(e_emem_config, **variable, 0u, 0u, offset+(voidSize+intSize)*e_core_id(), 8);
+	//e_write(e_emem_config, *nbytes, 0u, 0u, offset+voidSize+(voidSize+intSize)*e_core_id(), 8);
 }
 
 void bsp_put(int pid, const void *src, void *dst, int offset, int nbytes)
 {
 	unsigned int row, col;
-	e_coords_from_coreid(pid, &row, &col)
+    // @Abe: laten we hiervoor gebruik maken van een equivalent als _get_p_coords()
+    // want deze shit werkt maar rare core ids..
+	//e_coords_from_coreid(pid, &row, &col)
 
 	int slotID;
 	for(slotID=0; ; slotID++) {
@@ -99,11 +90,13 @@
 			fprintf(stderr,"PUTTING TO UNREGISTERED VARIABLE");
 		}
 #endif
-		if(registermap[slotID][e_core_id()] == dst)
-			break;
+        // @Abe: dit compileert niet
+        //if(registermap[slotID][e_core_id()] == dst)
+            //break;
 	}
 
 	void* actualDst=registermap[slotID][pid]+offset;
-	e_write(e_group_config, src, row, col, actualDst, nbytes);	
-}
->>>>>>> 4c296fdb
+
+    // @Abe: dit compileert niet
+	//e_write(e_group_config, src, row, col, actualDst, nbytes);	
+}