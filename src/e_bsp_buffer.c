/*
File: e_bsp_buffer.c

This file is part of the Epiphany BSP library.

Copyright (C) 2014 Buurlage Wits
Support e-mail: <info@buurlagewits.nl>

This program is free software: you can redistribute it and/or modify
it under the terms of the GNU Lesser General Public License (LGPL)
as published by the Free Software Foundation, either version 3 of the
License, or (at your option) any later version.

This program is distributed in the hope that it will be useful,
but WITHOUT ANY WARRANTY; without even the implied warranty of
MERCHANTABILITY or FITNESS FOR A PARTICULAR PURPOSE. See the
GNU General Public License for more details.

You should have received a copy of the GNU General Public License
and the GNU Lesser General Public License along with this program,
see the files COPYING and COPYING.LESSER. If not, see
<http://www.gnu.org/licenses/>.
*/

#include "e_bsp_private.h"
#include <string.h>

void* ebsp_get_in_chunk() {
    //TODO Check (using next_in_chunk) whether we need to return NULL
    e_dma_wait(E_DMA_0);

    coredata.exmem_next_in_chunk += IN_CHUNK_SIZE;

    void* tmp = coredata.buffer_in_current;
    coredata.buffer_in_current = coredata.buffer_in_next;
    coredata.buffer_in_next    = tmp;

<<<<<<< HEAD
    //start DMA exmem (@exmem_next_in_chunk) -> local mem (@buffer_in_next)
    ebsp_dma_copy_parallel( E_DMA_0, buffer_in_next, exmem_next_in_chunk, (size_t) IN_CHUNK_SIZE );
=======
    //start DMA exmem -> local mem
    ebsp_dma_copy_parallel( E_DMA_0, coredata.buffer_in_next, coredata.exmem_next_in_chunk, (size_t) IN_CHUNK_SIZE );
>>>>>>> c7925812

    return coredata.buffer_in_current;
}

void* ebsp_get_out_chunk() {
    e_dma_wait(E_DMA_1);

    coredata.exmem_current_out_chunk += OUT_CHUNK_SIZE;//FIXME not checking for overflow in exmem yet!

    void* tmp = coredata.buffer_out_current;
    coredata.buffer_out_current  = coredata.buffer_out_previous;
    coredata.buffer_out_previous = tmp;

<<<<<<< HEAD
    //start dma local mem (@buffer_out_previous) -> exmem (@exmem_current_out_chunk)
    ebsp_dma_copy_parallel( E_DMA_1, exmem_current_out_chunk, buffer_out_previous, (size_t) IN_CHUNK_SIZE );
=======
    //start dma local mem -> exmem
    ebsp_dma_copy_parallel( E_DMA_1, coredata.exmem_current_out_chunk, coredata.buffer_out_previous, (size_t) OUT_CHUNK_SIZE );
>>>>>>> c7925812

    return coredata.buffer_out_current;
}

//TODO fixmes on this page + write from arm -> exmem, get adress of those things to epiphany cores<|MERGE_RESOLUTION|>--- conflicted
+++ resolved
@@ -35,13 +35,7 @@
     coredata.buffer_in_current = coredata.buffer_in_next;
     coredata.buffer_in_next    = tmp;
 
-<<<<<<< HEAD
-    //start DMA exmem (@exmem_next_in_chunk) -> local mem (@buffer_in_next)
-    ebsp_dma_copy_parallel( E_DMA_0, buffer_in_next, exmem_next_in_chunk, (size_t) IN_CHUNK_SIZE );
-=======
-    //start DMA exmem -> local mem
     ebsp_dma_copy_parallel( E_DMA_0, coredata.buffer_in_next, coredata.exmem_next_in_chunk, (size_t) IN_CHUNK_SIZE );
->>>>>>> c7925812
 
     return coredata.buffer_in_current;
 }
@@ -55,13 +49,8 @@
     coredata.buffer_out_current  = coredata.buffer_out_previous;
     coredata.buffer_out_previous = tmp;
 
-<<<<<<< HEAD
-    //start dma local mem (@buffer_out_previous) -> exmem (@exmem_current_out_chunk)
-    ebsp_dma_copy_parallel( E_DMA_1, exmem_current_out_chunk, buffer_out_previous, (size_t) IN_CHUNK_SIZE );
-=======
     //start dma local mem -> exmem
     ebsp_dma_copy_parallel( E_DMA_1, coredata.exmem_current_out_chunk, coredata.buffer_out_previous, (size_t) OUT_CHUNK_SIZE );
->>>>>>> c7925812
 
     return coredata.buffer_out_current;
 }
