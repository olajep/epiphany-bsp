/*
File: bsp_host.c

This file is part of the Epiphany BSP library.

Copyright (C) 2014 Buurlage Wits
Support e-mail: <info@buurlagewits.nl>

This program is free software: you can redistribute it and/or modify
it under the terms of the GNU Lesser General Public License (LGPL)
as published by the Free Software Foundation, either version 3 of the
License, or (at your option) any later version.

This program is distributed in the hope that it will be useful,
but WITHOUT ANY WARRANTY; without even the implied warranty of
MERCHANTABILITY or FITNESS FOR A PARTICULAR PURPOSE. See the
GNU General Public License for more details.

You should have received a copy of the GNU General Public License
and the GNU Lesser General Public License along with this program,
see the files COPYING and COPYING.LESSER. If not, see
<http://www.gnu.org/licenses/>.
*/

#include "host_bsp.h"
#include "common.h"

#include <stdio.h>
#include <string.h>
#include <stdlib.h>
#include <stddef.h>
// We need to do this in order to use the timers that give wall time
<<<<<<< HEAD
#define __USE_POSIX199309
#include <time.h>
=======
#define __USE_POSIX199309 1
#include <time.h>
extern int clock_nanosleep (clockid_t __clock_id, int __flags,
			    const struct timespec *__req,
			    struct timespec *__rem);
>>>>>>> e0e32d97

// Global state
bsp_state_t state;
int bsp_initialized = 0;;

void _host_sync();
void _microsleep(int microseconds); //1000 gives 1 millisecond
void _get_p_coords(int pid, int* row, int* col);
bsp_state_t* _get_state();

int ebsp_write(int pid, void* src, off_t dst, int size)
{
    int prow, pcol;
    _get_p_coords(pid, &prow, &pcol);
    if (e_write(&state.dev,
            prow, pcol,
            dst, src, size) != size)
    {
        fprintf(stderr, "ERROR: e_write(dev,%d,%d,%p,%p,%d) failed in ebsp_write.\n",
                prow, pcol, (void*)dst, (void*)src, size);
        return 0;
    }
    return 1;
}

int ebsp_read(int pid, off_t src, void* dst, int size)
{
    int prow, pcol;
    _get_p_coords(pid, &prow, &pcol);
    if (e_read(&state.dev,
           prow, pcol,
           src, dst, size) != size)
    {
        fprintf(stderr, "ERROR: e_read(dev,%d,%d,%p,%p,%d) failed in ebsp_read.\n",
                prow, pcol, (void*)src, (void*)dst, size);
        return 0;
    }
    return 1;
}

int _write_coredata(int pid, void* src, off_t offset, int size)
{
    return co_write(pid, src,
            (off_t)state.comm_buf.coredata[pid] + offset, size);
}

int _write_extmem(void* src, off_t offset, int size)
{
    if (e_write(&state.emem, 0, 0, offset, src, size) != size)
    {
        fprintf(stderr, "ERROR: _write_extmem(src,%p,%d) failed.\n",
                (void*)offset, size);
        return 0;
    }
    return 1;
}

int bsp_init(const char* _e_name,
        int argc,
        char **argv)
{
    if (bsp_initialized) {
        fprintf(stderr, "ERROR: bsp_init called when already initialized.\n");
        return 0;
    }

    // Initialize the Epiphany system for the working with the host application
    if(e_init(NULL) != E_OK) {
        fprintf(stderr, "ERROR: Could not initialize HAL data structures.\n");
        return 0;
    }

    // Reset the Epiphany system
    if(e_reset_system() != E_OK) {
        fprintf(stderr, "ERROR: Could not reset the Epiphany system.\n");
        return 0;
    }

    // Get information on the platform
    if(e_get_platform_info(&state.platform) != E_OK) {
        fprintf(stderr, "ERROR: Could not obtain platform information.\n");
        return 0;
    }

    // Obtain the number of processors from the platform information
    state.nprocs = state.platform.rows * state.platform.cols;

    // Copy the name to the state
    state.e_name = (char*)malloc(MAX_NAME_SIZE);
    strcpy(state.e_name, _e_name);

    bsp_initialized = 1;

    return 1;
}

int bsp_begin(int nprocs)
{
    //TODO
    // When one of the functions fails half-way in bsp_begin
    // Then the functions that DID succeed should be undone again
    // So at e_load_group failure it cleanup the e_open result

    if (nprocs < 1 || nprocs > _NPROCS) {
        fprintf(stderr, "ERROR: nprocs = %d.\n", nprocs);
        return 0;
    }

    //TODO: non-rectangle
    state.rows = (nprocs / state.platform.rows);
    state.cols = nprocs / (nprocs / state.platform.rows);

    printf("(BSP) INFO: Making a workgroup of size %i x %i\n",
            state.rows,
            state.cols);

    state.nprocs_used = nprocs;
    state.num_vars_registered = 0;

    // Open the workgroup
    if(e_open(&state.dev,
                0, 0,
                state.rows,
                state.cols) != E_OK)
    {
        fprintf(stderr, "ERROR: Could not open workgroup.\n");
        return 0;
    }

    if(e_reset_group(&state.dev) != E_OK) {
        fprintf(stderr, "ERROR: Could not reset workgroup.\n");
        return 0;
    }

    // Load the e-binary
    printf("(BSP) INFO: Loading: %s\n", state.e_name);
    if(e_load_group(state.e_name,
                &state.dev,
                0, 0,
                state.rows, state.cols, 
                E_FALSE) != E_OK)
    {
        fprintf(stderr, "ERROR: Could not load program in workgroup.\n");
        return 0;
    }

    // Allocate communication buffer
    if (e_alloc(&state.emem, COMMBUF_OFFSET, sizeof(ebsp_comm_buf)) != E_OK)
    {
        fprintf(stderr, "ERROR: e_alloc failed in bspbegin.\n");
        return 0;
    }

    // Set initial buffer to zero
    memset(&state.comm_buf, 0, sizeof(ebsp_comm_buf));

    // Write to epiphany
    if (!_write_extmem(&state.comm_buf, 0, sizeof(ebsp_comm_buf)))
    {
        fprintf(stderr, "ERROR: e_write ebsp_comm_buf failed in bsp_begin.\n");
        return 0;
    }

#ifdef DEBUG
    int zero_buf[1024] = {0};
    for(int i = 0; i < bsp_nprocs(); ++i)
        ebsp_write(i, &zero_buf 0x5000, 0x1000);
#endif

    return 1;
}

void ebsp_set_sync_callback(void (*cb)())
{
    state.sync_callback = cb;
}

void ebsp_set_end_callback(void (*cb)())
{
    state.end_callback = cb;
}

int ebsp_spmd()
{   
   
    // Start the program
    // The program will block on bsp_begin
    // in state STATE_INIT
    // untill we send a STATE_CONTINUE
    // Before that, we have to fill its buffers
    // with data like timers
    if (e_start_group(&state.dev) != E_OK) {
        fprintf(stderr, "ERROR: e_start_group() failed.\n");
        return 0;
    }

    int i;
    int cores_initialized;
    while (1)
    {
        _microsleep(1000); // 1 millisecond

        // Read the full communication buffer
        if (e_read(&state.emem, 0, 0, 0, &state.comm_buf,
                    sizeof(ebsp_comm_buf)) != sizeof(ebsp_comm_buf))
        {
            fprintf(stderr, "ERROR: e_read ebsp_comm_buf failed in ebsp_spmd.\n");
            return 0;
        }

        // Check every core
        cores_initialized = 0;
        for (i = 0; i < state.nprocs; ++i)
            if (state.comm_buf.syncstate[i] == STATE_INIT)
                ++cores_initialized;
        if (cores_initialized == state.nprocs)
            break;
    }
#ifdef DEBUG
    printf("(BSP) DEBUG: All epiphany cores are ready for initialization.\n");
#endif

    // Time storage
    struct timespec ts_start, ts_end;
    float time_elapsed;

    // Starting time
    clock_gettime(CLOCK_MONOTONIC, &ts_start);
    // Current time. Repeat these two lines every iteration
    clock_gettime(CLOCK_MONOTONIC, &ts_end);
    time_elapsed = (ts_end.tv_sec - ts_start.tv_sec + (ts_end.tv_nsec - ts_start.tv_nsec) * 1.0e-9);

    // All cores are waiting.
    // We can now send data and 'start' them
    _write_extmem(&time_elapsed,
            offsetof(ebsp_comm_buf, remotetimer),
            sizeof(float));
    for (i = 0; i < state.nprocs; ++i)
    {
        // Core i has written its coredata address
        // Now we can initialize it
        _write_coredata(i,
                &state.nprocs,
                offsetof(ebsp_core_data, nprocs),
                sizeof(int));

        // All data is initialized. Send start signal
        int flag = STATE_CONTINUE;
        _write_coredata(i,
                &flag,
                offsetof(ebsp_core_data, syncstate),
                sizeof(int));
    }

    int total_syncs = 0;
    int extmem_corrupted = 0;
    int run_counter;
    int sync_counter;
    int finish_counter;
    int continue_counter;

#ifdef DEBUG
    int iter = 0;
    printf("(BSP) DEBUG: All epiphany cores initialized.\n");
#endif

    while (finish_counter != state.nprocs) {
        // Update timer
        clock_gettime(CLOCK_MONOTONIC, &ts_end);
        time_elapsed = (ts_end.tv_sec - ts_start.tv_sec + (ts_end.tv_nsec - ts_start.tv_nsec) * 1.0e-9);
        _write_extmem(&time_elapsed,
                offsetof(ebsp_comm_buf, remotetimer),
                sizeof(float));

        _microsleep(100); //1000 is 1 millisecond

        // Read the full communication buffer
        // Including pushreg states and so on
        if (e_read(&state.emem, 0, 0, 0, &state.comm_buf,
                    sizeof(ebsp_comm_buf)) != sizeof(ebsp_comm_buf))
        {
            fprintf(stderr, "ERROR: e_read ebsp_comm_buf failed in ebsp_spmd.\n");
            return 0;
        }

        // Check sync states
        run_counter      = 0;
        sync_counter     = 0;
        finish_counter   = 0;
        continue_counter = 0;
        for (i = 0; i < state.nprocs; i++) {
            switch (state.comm_buf.syncstate[i]){
                case STATE_RUN:      run_counter++; break;
                case STATE_SYNC:     sync_counter++; break;
                case STATE_FINISH:   finish_counter++; break;
                case STATE_CONTINUE: continue_counter++; break;
                default: extmem_corrupted++;
                         if( extmem_corrupted <= 32) //to avoid output overflow
                             fprintf(stderr, "ERROR: External memory corrupted. syncstate[%d] = %d.\n",
                                     i, state.comm_buf.syncstate[i]);
                         break;
            }
            if (state.comm_buf.msgflag[i])
            {
                printf("$%02d: %s\n", i, state.comm_buf.message[i].msg);
                // Reset flag so we do not read it again
                state.comm_buf.msgflag[i] = 0;
                // Write the int to the external comm_buf
                _write_extmem(&state.comm_buf.msgflag[i],
                        offsetof(ebsp_comm_buf, msgflag[i]),
                        sizeof(int));
                // Signal epiphany core that message was read
                // so that it can (possibly) output the next message
                _write_coredata(i, &state.comm_buf.msgflag[i],
                        offsetof(ebsp_core_data, msgflag), sizeof(int));
            }
        }

#ifdef DEBUG
        if (iter % 1000 == 0) {
            printf("Current time: %E seconds\n", time_elapsed);
            printf("run %02d - sync %02d - finish %02d - continue %02d\n",
                    run_counter, sync_counter, finish_counter,
                    continue_counter);
        }
        ++iter;
#endif

        if (sync_counter == state.nprocs) {
            ++total_syncs;
#ifdef DEBUG
            // This part of the sync (host side)
            // usually does not crash so only one
            // line of debug output is needed here
<<<<<<< HEAD
            printf("(BSP) DEBUG: Sync %d\n", total_syncs);
=======
            printf("(BSP) DEBUG: Sync %d after %f seconds\n", total_syncs, time_elapsed);
>>>>>>> e0e32d97
#endif
            _host_sync();
            
            // if call back, call and wait
            if (state.sync_callback)
                state.sync_callback();

            // First reset the comm_buf
            for (i = 0; i < state.nprocs; i++)
                state.comm_buf.syncstate[i] = STATE_CONTINUE;
            _write_extmem(&state.comm_buf.syncstate,
                    offsetof(ebsp_comm_buf, syncstate),
                    _NPROCS * sizeof(int));
            // Now write it to all cores to continue their execution
            for (i = 0; i < state.nprocs; i++)
                _write_coredata(i, &state.comm_buf.syncstate[i],
                        offsetof(ebsp_core_data, syncstate), sizeof(int));
        }
    }
    printf("(BSP) INFO: Program finished\n");

    if (state.end_callback)
        state.end_callback();

    return 1;
}

int bsp_end()
{
    if (!bsp_initialized) {
        fprintf(stderr, "ERROR: bsp_end called when bsp was not initialized.\n");
        return 0;
    }

    e_free(&state.emem);

    if (E_OK != e_finalize()) {
        fprintf(stderr, "ERROR: Could not finalize the Epiphany connection.\n");
        return 0;
    }

    free(state.e_name);
    memset(&state, 0, sizeof(state));
    bsp_initialized = 0;

    if (state.end_callback)
        state.end_callback();

    return 1;
}

int bsp_nprocs()
{
    return state.nprocs;
}

//------------------
// Private functions
//------------------

// Memory
void _host_sync() {
    // TODO: Right now bsp_pop_reg is ignored

    // Check if core 0 did a push_reg
    if (state.comm_buf.pushregloc[0] != NULL)
    {
        int i;
#ifdef DEBUG
        printf("(BSP) DEBUG: bsp_push_reg occurred. core 0 addr = %p\n",
                state.comm_buf.pushregloc[0]);
#endif

        if (state.num_vars_registered >= MAX_N_REGISTER)
        {
            fprintf(stderr, "ERROR: Trying to register more than %d variables.\n",
                    MAX_N_REGISTER);
        }
        else
        {
            // Broadcast to local core data
            off_t offset = offsetof(ebsp_core_data, registermap) +
                state.num_vars_registered * sizeof(void*) * state.nprocs;

            for (i = 0; i < state.nprocs; ++i)
                _write_coredata(i,
                        state.comm_buf.pushregloc,
                        offset,
                        sizeof(void*) * state.nprocs);

            state.num_vars_registered++;
#ifdef DEBUG
            printf("(BSP) DEBUG: New variables registered: %i/%i\n",
                    state.num_vars_registered, MAX_N_REGISTER);
#endif
        }

        // Reset pushregloc to zero
        for (i = 0; i < state.nprocs; ++i)
            state.comm_buf.pushregloc[i] = 0;

        _write_extmem(&state.comm_buf.pushregloc,
                offsetof(ebsp_comm_buf, pushregloc),
                _NPROCS * sizeof(void*));
    }
}

void _microsleep(int microseconds)
{
<<<<<<< HEAD
    // This function itself is about 300 microseconds overhead
=======
>>>>>>> e0e32d97
    struct timespec request, remain;
    request.tv_sec = (int)(microseconds / 1000000);
    request.tv_nsec = (microseconds - 1000000 * request.tv_sec) * 1000;
    if (clock_nanosleep(CLOCK_MONOTONIC, 0, &request, &remain) != 0)
        fprintf(stderr, "ERROR: clock_nanosleep was interrupted.");
}

void _get_p_coords(int pid, int* row, int* col)
{
    (*row) = pid / state.cols;
    (*col) = pid % state.cols;
}

bsp_state_t* _get_state()
{
    return &state;
}
<|MERGE_RESOLUTION|>--- conflicted
+++ resolved
@@ -29,17 +29,12 @@
 #include <string.h>
 #include <stdlib.h>
 #include <stddef.h>
-// We need to do this in order to use the timers that give wall time
-<<<<<<< HEAD
-#define __USE_POSIX199309
-#include <time.h>
-=======
+
 #define __USE_POSIX199309 1
 #include <time.h>
 extern int clock_nanosleep (clockid_t __clock_id, int __flags,
 			    const struct timespec *__req,
 			    struct timespec *__rem);
->>>>>>> e0e32d97
 
 // Global state
 bsp_state_t state;
@@ -374,11 +369,7 @@
             // This part of the sync (host side)
             // usually does not crash so only one
             // line of debug output is needed here
-<<<<<<< HEAD
-            printf("(BSP) DEBUG: Sync %d\n", total_syncs);
-=======
             printf("(BSP) DEBUG: Sync %d after %f seconds\n", total_syncs, time_elapsed);
->>>>>>> e0e32d97
 #endif
             _host_sync();
             
@@ -488,10 +479,6 @@
 
 void _microsleep(int microseconds)
 {
-<<<<<<< HEAD
-    // This function itself is about 300 microseconds overhead
-=======
->>>>>>> e0e32d97
     struct timespec request, remain;
     request.tv_sec = (int)(microseconds / 1000000);
     request.tv_nsec = (microseconds - 1000000 * request.tv_sec) * 1000;
