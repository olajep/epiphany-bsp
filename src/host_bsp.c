--- conflicted
+++ resolved
@@ -197,20 +197,6 @@
 
 int ebsp_spmd()
 {   
-<<<<<<< HEAD
-=======
-    int i = 0;
-    int j = 0;
-
-    clock_t start=clock(); 
-    clock_t end=clock(); 
-    float arm_timer;
-    arm_timer = (float)(end-start)/ARM_CLOCKSPEED;
-    for(i = 0; i < state.nprocs; i++) {
-        ebsp_write(i, &arm_timer, (off_t)REMOTE_TIMER_ADDRESS, sizeof(int));
-    }
-
->>>>>>> b3ce8f5b
     // Start the program
     // The program will block on bsp_begin
     // in state STATE_INIT
@@ -222,7 +208,6 @@
         return 0;
     }
 
-<<<<<<< HEAD
     int i, j;
     int cores_initialized;
     while (1)
@@ -265,9 +250,6 @@
         int flag = STATE_CONTINUE;
         write_coredata(i, &flag, offsetof(ebsp_core_data, syncstate), sizeof(int));
     }
-=======
-    int state_flag = 0;
->>>>>>> b3ce8f5b
 
     int total_syncs = 0;
     int run_counter;
@@ -284,7 +266,6 @@
         //Write timer
         end=clock(); 
         arm_timer = (float)(end-start)/ARM_CLOCKSPEED;
-<<<<<<< HEAD
         for(i = 0; i < state.nprocs; i++)
             write_coredata(i, &arm_timer, offsetof(ebsp_core_data, remotetimer), sizeof(int));
 
@@ -295,10 +276,6 @@
         {
             fprintf(stderr, "ERROR: e_read ebsp_comm_buf failed in ebsp_spmd.\n");
             return 0;
-=======
-        for(i = 0; i < state.nprocs; i++) {
-            ebsp_write(i, &arm_timer, (off_t)REMOTE_TIMER_ADDRESS, sizeof(int));
->>>>>>> b3ce8f5b
         }
 
         //Check sync states
@@ -326,12 +303,8 @@
                         &state.comm_buf.msgflag[i], sizeof(int));
                 //Signal epiphany core that message was read
                 //so that it can (possibly) output the next message
-<<<<<<< HEAD
                 write_coredata(i, &state.comm_buf.msgflag[i],
                         offsetof(ebsp_core_data, msgflag), sizeof(int));
-=======
-                ebsp_write(i, &message_flag, MSG_SYNC_ADDRESS, sizeof(int));
->>>>>>> b3ce8f5b
             }
         }
 
@@ -359,7 +332,6 @@
             if (state.sync_callback)
                 state.sync_callback();
 
-<<<<<<< HEAD
             //First reset the comm_buf
             for(i = 0; i < state.nprocs; i++)
                 state.comm_buf.syncstate[i] = STATE_CONTINUE;
@@ -369,21 +341,6 @@
             for(i = 0; i < state.nprocs; i++)
                 write_coredata(i, &state.comm_buf.syncstate[i],
                         offsetof(ebsp_core_data, syncstate), sizeof(int));
-=======
-#ifdef DEBUG
-            printf("(BSP) DEBUG: Writing STATE_CONTINUE to processors...\n");
-#endif
-            state_flag = STATE_CONTINUE;
-            for(i = 0; i < state.nprocs; i++) {
-                //shared mem, to reset flag
-                _write_sharedmem(i, &state_flag, SHM_OFFSET_SYNC, sizeof(int));
-                //to core, will cause execution to continue
-                ebsp_write(i, &state_flag, (off_t)SYNC_STATE_ADDRESS, sizeof(int));
-            }
-#ifdef DEBUG
-            printf("(BSP) DEBUG: Continuing...\n");
-#endif
->>>>>>> b3ce8f5b
         }
 
         usleep(1000);
@@ -441,34 +398,10 @@
                 state.comm_buf.pushregloc[0]);
 #endif
 
-<<<<<<< HEAD
         if (state.num_vars_registered >= MAX_N_REGISTER)
         {
             fprintf(stderr, "ERROR: Trying to register more than %d variables.\n",
                     MAX_N_REGISTER);
-=======
-    if(var_loc != NULL) {
-        new_vars = 1;
-    } else {
-        return;
-    }
-
-    if (state.num_vars_registered >= MAX_N_REGISTER)
-    {
-        fprintf(stderr, "ERROR: Trying to register more than %d variables.\n",
-                MAX_N_REGISTER);
-    }
-    else
-    {
-        // Broadcast registermap_buffer to registermap 
-        void** buf = (void**) malloc(sizeof(void*) * state.nprocs);
-        for(i = 0; i < state.nprocs; ++i)
-            _read_sharedmem(i, SHM_OFFSET_REGISTER, buf+i, sizeof(void*));
-        for(i = 0; i < state.nprocs; ++i) {
-            ebsp_write(i, buf,
-                    (off_t)(REGISTERMAP_ADDRESS + state.num_vars_registered * state.nprocs), 
-                    sizeof(void*) * state.nprocs);
->>>>>>> b3ce8f5b
         }
         else
         {
@@ -508,32 +441,3 @@
 {
     return &state;
 }
-<<<<<<< HEAD
-=======
-
-//Read from shared memory
-int  _read_sharedmem(int pid, off_t src, void* dst, int size)
-{
-    off_t realsrc = pid * SHM_SIZE_PER_CORE + src;
-    if (e_read(&state.sharedmemseg, 0, 0, realsrc, dst, size) != size)
-    {
-        fprintf(stderr, "ERROR: read_sharedmem(%d, %d, dst, %d) failed.\n",
-                pid, (int)src, size);
-        return 0;
-    }
-    return 1;
-}
-
-//Write to shared memory
-int _write_sharedmem(int pid, const void* src, off_t dst, int size)
-{
-    off_t realdst = pid * SHM_SIZE_PER_CORE + dst;
-    if (e_write(&state.sharedmemseg, 0, 0, realdst, src, size) != size)
-    {
-        fprintf(stderr, "ERROR: write_sharedmem(%d, src, %d, %d) failed.\n",
-                pid, (int)dst, size);
-        return 0;
-    }
-    return 1;
-}
->>>>>>> b3ce8f5b
