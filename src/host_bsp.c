/*
File: bsp_host.c

This file is part of the Epiphany BSP library.

Copyright (C) 2014 Buurlage Wits
Support e-mail: <info@buurlagewits.nl>

This program is free software: you can redistribute it and/or modify
it under the terms of the GNU Lesser General Public License (LGPL)
as published by the Free Software Foundation, either version 3 of the
License, or (at your option) any later version.

This program is distributed in the hope that it will be useful,
but WITHOUT ANY WARRANTY; without even the implied warranty of
MERCHANTABILITY or FITNESS FOR A PARTICULAR PURPOSE. See the
GNU General Public License for more details.

You should have received a copy of the GNU General Public License
and the GNU Lesser General Public License along with this program,
see the files COPYING and COPYING.LESSER. If not, see
<http://www.gnu.org/licenses/>.
*/

#include "host_bsp.h"
#include "common.h"

#include <stdio.h>
#include <unistd.h>
#include <string.h>
#include <stdlib.h>

// Global state
bsp_state_t state;


void co_write(int pid, void* src, off_t dst, int size)
{
    int prow, pcol;
    _get_p_coords(pid, &prow, &pcol);
    e_write(&state.dev,
            prow, pcol,
            dst, src, size);
}

void co_read(int pid, off_t src, void* dst, int size)
{
    int prow, pcol;
    _get_p_coords(pid, &prow, &pcol);
    e_read(&state.dev,
           prow, pcol,
           src, dst, size);
}

int bsp_init(const char* _e_name,
        int argc,
        char **argv)
{
    // Initialize the Epiphany system for the working with the host application
    if(e_init(NULL) != E_OK) {
        fprintf(stderr, "ERROR: Could not initialize HAL data structures.\n");
        return 0;
    }

    // Reset the Epiphany system
    if(e_reset_system() != E_OK) {
        fprintf(stderr, "ERROR: Could not reset the Epiphany system.\n");
        return 0;
    }

    // Get information on the platform
    if(e_get_platform_info(&state.platform) != E_OK) {
        fprintf(stderr, "ERROR: Could not obtain platform information.\n");
        return 0;
    }

    // Obtain the number of processors from the platform information
    state.nprocs = state.platform.rows * state.platform.cols;

    // Copy the name to the state
    state.e_name = (char*)malloc(MAX_NAME_SIZE);
    strcpy(state.e_name, _e_name);

<<<<<<< HEAD
    // Allocate registermap_buffer
    if(e_shm_alloc(&state.registermap_buffer,
                REGISTERMAP_BUFFER_SHM_NAME,
                state.nprocs*sizeof(void*)) != E_OK) {
        fprintf(stderr, "ERROR: Could not allocate registermap_buffer.\n");
        return 0; 
    }

    //Set registermap_buffer to zero
    void* buf=calloc(sizeof(void*),state.nprocs);
    e_write(&state.registermap_buffer, 0u, 0u, (off_t) 0, buf, state.nprocs * sizeof(void*));

    return 1;
}

int spmd_epiphany()
{
    // Start the program
    e_start_group(&state.dev);

    // sleep for 1.0 seconds
    usleep(100000); //10^6 microseconds

	int i,j,counter,tmp,done;
	done=0;
	while(!done) {
		counter=0;
		for(i=0; i<state.platform.rows && !done; i++) {
			for(j=0; j<state.platform.cols && !done; j++) {
				e_read(&state.dev, i, j, (off_t)SYNC_STATE_ADDRESS, &tmp, sizeof(int));
				if(tmp == STATE_FINISH)
					done=1;
				if(tmp == STATE_SYNC)
					counter++;
			}
		}
		if(counter == state.nprocs) {
			host_sync();

			tmp=STATE_CONTINUE;
			for(i=0; i<state.platform.rows; i++) {
				for(j=0; j<state.platform.cols; j++) {
            		e_write(&state.dev, i, j, (off_t)SYNC_STATE_ADDRESS, &tmp, sizeof(int));
				}
			}
		}
	}
    printf("(BSP) INFO: Program finished\n");

=======
>>>>>>> 20592d3b
    return 1;
}

int bsp_begin(int nprocs)
{
    state.rows = (nprocs / state.platform.rows);
    state.cols = nprocs / (nprocs / state.platform.rows);

    printf("(BSP) INFO: Making a workgroup of size %i x %i\n",
            state.rows,
            state.cols);

    state.nprocs_used = nprocs;
    state.num_vars_registered = 0;

    // Open the workgroup
    if(e_open(&state.dev,
                0, 0,
                state.rows,
                state.cols) != E_OK)
    {
        fprintf(stderr, "ERROR: Could not open workgroup.\n");
        return 0;
    }

    if(e_reset_group(&state.dev) != E_OK) {
        fprintf(stderr, "ERROR: Could not reset workgroup.\n");
        return 0;
    }


    // Load the e-binary
    printf("(BSP) INFO: Loading: %s\n", state.e_name);
    if(e_load_group(state.e_name,
                &state.dev,
                0, 0,
                state.rows, state.cols, 
                E_FALSE) != E_OK)
    {
        fprintf(stderr, "ERROR: Could not load program in workgroup.\n");
        return 0;
    }

    // Write the nprocs to memory
    int i, j;
    for(i = 0; i < state.platform.rows; ++i) {
        for(j = 0; j < state.platform.cols; ++j) {
            e_write(&state.dev, i, j, (off_t)NPROCS_LOC_ADDRESS, &state.nprocs, sizeof(int));
        }
    }

    // Allocate registermap_buffers
    for(i = 0; i < state.nprocs; ++i) {
        char rm_name[10];
        strcpy(rm_name, REGISTERMAP_BUFFER_SHM_NAME);
        char id[3] = { 0 };
        sprintf(id, "_%i", i);
        strcat(rm_name, id);

        if(e_shm_alloc(&state.registermap_buffer[i],
                    rm_name, sizeof(void*)) != E_OK) {
            fprintf(stderr, "ERROR: Could not allocate registermap_buffer %s.\n", rm_name);
            return 0; 
        }
    }

    //Set registermap_buffer to zero
    void* buf = 0;
    for(i = 0; i < state.nprocs; ++i)  {
        e_write(&state.registermap_buffer[i], 0, 0, (off_t) 0, &buf, sizeof(void*));
    }

    return 1;
}

int spmd_epiphany()
{
    // Start the program
    e_start_group(&state.dev);

    // sleep for 1.0 seconds
    usleep(100000); //10^6 microseconds

	int i = 0;
    int j = 0;
    int counter = 0;
    int tmp = 0;
    int done = 0; 
    int rand = 0;
	while(done != state.nprocs) {
		counter = 0;
        done = 0;
		for(i = 0; i < state.platform.rows; i++) {
			for(j = 0; j < state.platform.cols; j++) {
				e_read(&state.dev, i, j, (off_t)SYNC_STATE_ADDRESS, &tmp, sizeof(int));
				if(tmp == STATE_FINISH) {
					done++;
                }
				if(tmp == STATE_SYNC)
					counter++;
			}
		}
		if(counter == state.nprocs) {
#ifdef DEBUG
            printf("(BSP) DEBUG: Syncing on host...\n");
#endif
			_host_sync();

#ifdef DEBUG
            printf("(BSP) DEBUG: Continuing...\n");
#endif
			tmp = STATE_CONTINUE;
			for(i = 0; i < state.platform.rows; i++) {
				for(j = 0; j < state.platform.cols; j++) {
            		e_write(&state.dev, i, j, (off_t)SYNC_STATE_ADDRESS, &tmp, sizeof(int));
				}
			}
		}
	}
    printf("(BSP) INFO: Program finished\n");

    return 1;
}
int bsp_end()
{

    // FIXME release all
    /* if(E_OK != e_shm_release(REGISTERMAP_BUFFER_SHM_NAME) ) {
        fprintf(stderr, "ERROR: Could not relese registermap_buffer\n");
        return 0;
    } */
    if(E_OK != e_finalize()) {
        fprintf(stderr, "ERROR: Could not finalize the Epiphany connection.\n");
        return 0;
    }
    return 1;
}

int bsp_nprocs()
{
    return state.nprocs;
}

//------------------
// Private functions
//------------------

// Memory
void _host_sync() {
    // TODO: Right now bsp_pop_reg is ignored
    // Check if overwrite is necessary => this gives no problems
	
	printf("_mem_sync\n");
    int i, j;
    int new_vars=0;
    // Check if variables were registered TODO: make nicer solution using register?
    for (i = 0; i < state.nprocs; ++i) {
        void* buf;
        e_read(&state.registermap_buffer[i], 0, 0, 0, &buf, sizeof(void*));
        if(buf != NULL) {
            new_vars = 1;
            break;
        }
    }
    if(!new_vars) {
        return; // No registration took place; we are done
    }

#ifdef DEBUG
    printf("(BSP) DEBUG: New variables registered.\n");
#endif

    //Broadcast registermap_buffer to registermap 
    void** buf = (void**) malloc(sizeof(void*) * state.nprocs);
    for(i = 0; i < state.nprocs; ++i) {
        e_read(&state.registermap_buffer[i], 0, 0, (off_t) 0, buf + i, sizeof(void*));
    }

    for(i = 0; i < state.nprocs; ++i) {
        co_write(i, buf,
                (off_t)(REGISTERMAP_ADDRESS + state.num_vars_registered * state.nprocs), 
                sizeof(void*) * state.nprocs);
    }
    state.num_vars_registered++;

    // Reset registermap_buffer
    void* buffer = calloc(sizeof(void*), state.nprocs);
    //e_write(&state.registermap_buffer[i], 0, 0, (off_t) 0, buffer, state.nprocs*sizeof(void*));

    free(buf);
    free(buffer);
}

void _get_p_coords(int pid, int* row, int* col)
{
    (*row) = pid / state.cols;
    (*col) = pid % state.cols;
}

bsp_state_t* _get_state()
{
    return &state;
}<|MERGE_RESOLUTION|>--- conflicted
+++ resolved
@@ -81,58 +81,6 @@
     state.e_name = (char*)malloc(MAX_NAME_SIZE);
     strcpy(state.e_name, _e_name);
 
-<<<<<<< HEAD
-    // Allocate registermap_buffer
-    if(e_shm_alloc(&state.registermap_buffer,
-                REGISTERMAP_BUFFER_SHM_NAME,
-                state.nprocs*sizeof(void*)) != E_OK) {
-        fprintf(stderr, "ERROR: Could not allocate registermap_buffer.\n");
-        return 0; 
-    }
-
-    //Set registermap_buffer to zero
-    void* buf=calloc(sizeof(void*),state.nprocs);
-    e_write(&state.registermap_buffer, 0u, 0u, (off_t) 0, buf, state.nprocs * sizeof(void*));
-
-    return 1;
-}
-
-int spmd_epiphany()
-{
-    // Start the program
-    e_start_group(&state.dev);
-
-    // sleep for 1.0 seconds
-    usleep(100000); //10^6 microseconds
-
-	int i,j,counter,tmp,done;
-	done=0;
-	while(!done) {
-		counter=0;
-		for(i=0; i<state.platform.rows && !done; i++) {
-			for(j=0; j<state.platform.cols && !done; j++) {
-				e_read(&state.dev, i, j, (off_t)SYNC_STATE_ADDRESS, &tmp, sizeof(int));
-				if(tmp == STATE_FINISH)
-					done=1;
-				if(tmp == STATE_SYNC)
-					counter++;
-			}
-		}
-		if(counter == state.nprocs) {
-			host_sync();
-
-			tmp=STATE_CONTINUE;
-			for(i=0; i<state.platform.rows; i++) {
-				for(j=0; j<state.platform.cols; j++) {
-            		e_write(&state.dev, i, j, (off_t)SYNC_STATE_ADDRESS, &tmp, sizeof(int));
-				}
-			}
-		}
-	}
-    printf("(BSP) INFO: Program finished\n");
-
-=======
->>>>>>> 20592d3b
     return 1;
 }
 
@@ -216,42 +164,42 @@
     // sleep for 1.0 seconds
     usleep(100000); //10^6 microseconds
 
-	int i = 0;
+    int i = 0;
     int j = 0;
     int counter = 0;
     int tmp = 0;
     int done = 0; 
     int rand = 0;
-	while(done != state.nprocs) {
-		counter = 0;
+    while(done != state.nprocs) {
+        counter = 0;
         done = 0;
-		for(i = 0; i < state.platform.rows; i++) {
-			for(j = 0; j < state.platform.cols; j++) {
-				e_read(&state.dev, i, j, (off_t)SYNC_STATE_ADDRESS, &tmp, sizeof(int));
-				if(tmp == STATE_FINISH) {
-					done++;
+        for(i = 0; i < state.platform.rows; i++) {
+            for(j = 0; j < state.platform.cols; j++) {
+                e_read(&state.dev, i, j, (off_t)SYNC_STATE_ADDRESS, &tmp, sizeof(int));
+                if(tmp == STATE_FINISH) {
+                    done++;
                 }
-				if(tmp == STATE_SYNC)
-					counter++;
-			}
-		}
-		if(counter == state.nprocs) {
+                if(tmp == STATE_SYNC)
+                    counter++;
+            }
+        }
+        if(counter == state.nprocs) {
 #ifdef DEBUG
             printf("(BSP) DEBUG: Syncing on host...\n");
 #endif
-			_host_sync();
+            _host_sync();
 
 #ifdef DEBUG
             printf("(BSP) DEBUG: Continuing...\n");
 #endif
-			tmp = STATE_CONTINUE;
-			for(i = 0; i < state.platform.rows; i++) {
-				for(j = 0; j < state.platform.cols; j++) {
-            		e_write(&state.dev, i, j, (off_t)SYNC_STATE_ADDRESS, &tmp, sizeof(int));
-				}
-			}
-		}
-	}
+            tmp = STATE_CONTINUE;
+            for(i = 0; i < state.platform.rows; i++) {
+                for(j = 0; j < state.platform.cols; j++) {
+                    e_write(&state.dev, i, j, (off_t)SYNC_STATE_ADDRESS, &tmp, sizeof(int));
+                }
+            }
+        }
+    }
     printf("(BSP) INFO: Program finished\n");
 
     return 1;
@@ -284,8 +232,8 @@
 void _host_sync() {
     // TODO: Right now bsp_pop_reg is ignored
     // Check if overwrite is necessary => this gives no problems
-	
-	printf("_mem_sync\n");
+    
+    printf("_mem_sync\n");
     int i, j;
     int new_vars=0;
     // Check if variables were registered TODO: make nicer solution using register?
